--- conflicted
+++ resolved
@@ -20,13 +20,8 @@
 ## Override all the rules in the ruleset
 
 1. Log in to the [Cloudflare dashboard](https://dash.cloudflare.com/) and select your account.
-<<<<<<< HEAD
-1. In the account home page, open **Application Security** and go to **DDoS**.
-1. Click **Deploy a DDoS override**.
-=======
-1. In the account home page, open **Firewall Rulesets** and go to **DDoS** > **Network-layer DDoS Protection**.
+1. In the account home page, open **Application Security** and go to **DDoS** > **Network-layer DDoS Protection**.
 1. Select **Deploy a DDoS override**.
->>>>>>> 5a5f3c92
 1. In **Set scope**, specify if you wish to apply the override to all incoming packets or to a subset of the packets.
 1. If you are creating an override for a subset of the incoming packets, define the expression that matches the incoming packets you wish to target in the override, using either the Rule Builder or the Expression Editor.
 1. Select **Next**, and then select **Next** again.
@@ -39,11 +34,7 @@
 
 1. Log in to the [Cloudflare dashboard](https://dash.cloudflare.com/) and select your account.
 
-<<<<<<< HEAD
-1. In the account home page, go to **Application Security** > **DDoS**.
-=======
-1. In the account home page, open **Firewall Rulesets** and go to **DDoS** > **Network-layer DDoS Protection**.
->>>>>>> 5a5f3c92
+1. In the account home page, open **Application Security** and go to **DDoS** > **Network-layer DDoS Protection**.
 
 1. Select **Deploy a DDoS override**.
 
