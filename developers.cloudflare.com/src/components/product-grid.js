--- conflicted
+++ resolved
@@ -60,24 +60,16 @@
     path: "argo-tunnel",
     icon: "argo-tunnel",
   },
-<<<<<<< HEAD
 /*   {
     title: "Cloudflare One",
     path: "cloudflare-one",
     icon: "cloudflare-one",
   }, */
-=======
-  // {
-  //   title: "Cloudflare One",
-  //   path: "cloudflare-one",
-  //   icon: "cloudflare-one",
-  // },
   {
     title: "BYOIP",
     path: "byoip",
     icon: "byoip",
   },
->>>>>>> a0c04112
   {
     title: "Cloudflare for Teams",
     path: "cloudflare-one",
