const fs = require("fs");
const path = require("path");
const productIconKey = "ruleset-engine";

module.exports = {
  product: "Ruleset Engine",
  pathPrefix: "/ruleset-engine",
<<<<<<< HEAD
  productIconKey,
  productLogoPathD: require('./src/content/icons/ruleset-engine').pathD,
  contentRepo: "cloudflare/cloudflare-docs",
  contentRepoFolder: "products/ruleset-engine",
  logoSVGContent: fs.readFileSync(
    path.join(__dirname, `src/content/icons/${productIconKey}.svg`),
    "utf8"
  ),
=======
  productLogoPathD: require('./src/content/icons/ruleset-engine').pathD,
  contentRepo: "cloudflare/cloudflare-docs",
  contentRepoFolder: "products/ruleset-engine",
>>>>>>> 243d7196
  externalLinks: [
    {
      title: "Cloudflare homepage",
      url: "https://cloudflare.com",
    }
  ],
  search: {
    indexName: "developers-cloudflare",
<<<<<<< HEAD
    apiKey: "",
    algoliaOptions: { facetFilters: '' },
  },
  siteMetadata: {
    title: "Cloudflare Ruleset Engine docs",
    description:
      "Create and deploy rules and rulesets in different Cloudflare products using the same basic syntax.",
=======
    apiKey: "b23088ab4d346409f9d3ece6606344c3",
    algoliaOptions: { facetFilters: '["project:ruleset-engine"]' },
  },
  siteMetadata: {
    title: "Cloudflare Ruleset Engine docs",
    description: "Create and deploy rules and rulesets in different Cloudflare products using the same basic syntax.",
>>>>>>> 243d7196
    author: "@cloudflare",
    url: "https://developers.cloudflare.com/ruleset-engine",
    image: "https://www.cloudflare.com/img/cf-twitter-card.png",
  },
};<|MERGE_RESOLUTION|>--- conflicted
+++ resolved
@@ -5,7 +5,6 @@
 module.exports = {
   product: "Ruleset Engine",
   pathPrefix: "/ruleset-engine",
-<<<<<<< HEAD
   productIconKey,
   productLogoPathD: require('./src/content/icons/ruleset-engine').pathD,
   contentRepo: "cloudflare/cloudflare-docs",
@@ -14,11 +13,6 @@
     path.join(__dirname, `src/content/icons/${productIconKey}.svg`),
     "utf8"
   ),
-=======
-  productLogoPathD: require('./src/content/icons/ruleset-engine').pathD,
-  contentRepo: "cloudflare/cloudflare-docs",
-  contentRepoFolder: "products/ruleset-engine",
->>>>>>> 243d7196
   externalLinks: [
     {
       title: "Cloudflare homepage",
@@ -27,22 +21,13 @@
   ],
   search: {
     indexName: "developers-cloudflare",
-<<<<<<< HEAD
-    apiKey: "",
-    algoliaOptions: { facetFilters: '' },
+    apiKey: "b23088ab4d346409f9d3ece6606344c3",
+    algoliaOptions: { facetFilters: '["project:ruleset-engine"]' },
   },
   siteMetadata: {
     title: "Cloudflare Ruleset Engine docs",
     description:
       "Create and deploy rules and rulesets in different Cloudflare products using the same basic syntax.",
-=======
-    apiKey: "b23088ab4d346409f9d3ece6606344c3",
-    algoliaOptions: { facetFilters: '["project:ruleset-engine"]' },
-  },
-  siteMetadata: {
-    title: "Cloudflare Ruleset Engine docs",
-    description: "Create and deploy rules and rulesets in different Cloudflare products using the same basic syntax.",
->>>>>>> 243d7196
     author: "@cloudflare",
     url: "https://developers.cloudflare.com/ruleset-engine",
     image: "https://www.cloudflare.com/img/cf-twitter-card.png",
