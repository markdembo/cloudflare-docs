const fs = require("fs");
const productIconKey = "images";

module.exports = {
  product: "Image Resizing",
  pathPrefix: "/image-resizing",
<<<<<<< HEAD
  productIconKey,
=======
  productLogoPathD: require('./src/content/icons/image-resizing').pathD,
>>>>>>> 243d7196
  contentRepo: "cloudflare/cloudflare-docs",
  contentRepoFolder: "products/image-resizing",
  logoSVGContent: fs.readFileSync(
    path.join(__dirname, `../src/content/icons/${productIconKey}.svg`),
    "utf8"
  ),
  externalLinks: [
    {
      title: "Cloudflare homepage",
      url: "https://cloudflare.com",
    },
  ],
  search: {
    indexName: "developers-cloudflare",
    apiKey: "b23088ab4d346409f9d3ece6606344c3",
    algoliaOptions: { facetFilters: '["project:image-resizing"]' },
  },
  siteMetadata: {
    title: "Cloudflare Image Resizing docs",
    description: "Run your image optimization logic at the edge.",
    author: "@cloudflare",
    url: "https://developers.cloudflare.com/image-resizing",
    image: "https://www.cloudflare.com/img/cf-twitter-card.png",
  },
};<|MERGE_RESOLUTION|>--- conflicted
+++ resolved
@@ -4,11 +4,8 @@
 module.exports = {
   product: "Image Resizing",
   pathPrefix: "/image-resizing",
-<<<<<<< HEAD
   productIconKey,
-=======
   productLogoPathD: require('./src/content/icons/image-resizing').pathD,
->>>>>>> 243d7196
   contentRepo: "cloudflare/cloudflare-docs",
   contentRepoFolder: "products/image-resizing",
   logoSVGContent: fs.readFileSync(
